--- conflicted
+++ resolved
@@ -8,13 +8,9 @@
 - 🔍 **Format Detection**: Infers GGUF, AWQ, GPTQ, Safetensors, and more from filenames and configs
 - 📁 **Smart Routing**: Sends GGUF models to LM Studio paths and other formats to the WSL weights store
 - 📋 **Model Registry**: Tracks size, checksum, location, and metadata for every download
-<<<<<<< HEAD
+
 - 🔗 **URL Support**: Handles direct HuggingFace URLs and shorthand `owner/repo` identifiers (including `owner/repo@branch`)
-=======
-
-- 🔗 **URL Support**: Handles direct HuggingFace URLs and shorthand `owner/repo` identifiers (including `owner/repo@branch`)
-
->>>>>>> 17913e50
+
 - ⚡ **Cross-Platform**: Built for mixed Windows/WSL setups with optional custom overrides
 - 🛡️ **Verification**: Validates completed downloads and registry integrity
 
@@ -107,10 +103,7 @@
 
 **Compatible with**: LM Studio, llama.cpp, Ollama
 
-<<<<<<< HEAD
-=======
-
->>>>>>> 17913e50
+
 Downloads that use `--location windows_lmstudio` (or detect GGUF formats automatically) keep a publisher/`repo` structure. Other formats default to `~/ai-models/weights/<owner>/<repo>`. Supplying a custom path via `--location /path/to/models` stores the model beneath that path. When a non-`main` branch is requested, the repository directory is suffixed with `@branch` (e.g. `DialoGPT-medium@dev`) to avoid collisions with the default branch.
 
 ## Format Detection
@@ -126,7 +119,7 @@
 | **PyTorch** | `.bin`, `.pth`, `.pt` weights | Linux WSL |
 
 Results are ranked by confidence; provide `--format awq,gguf` to express an explicit preference order when multiple matches are found.
-<<<<<<< HEAD
+
 
 ## Validation & Troubleshooting
 
@@ -138,20 +131,7 @@
 - **Weights**: at least one `.safetensors`, `.bin`, `.pt`, `.awq`, or `.gguf` shard
 
 If any file fails to download, the downloader aborts with a verification error so you can retry without registering a broken model. The [LMDeploy helper](../scripts/start_lmdeploy_server.py) performs an additional sanity check when you launch the server, warning about missing chat templates or generation configs before it starts. This mirrors the most common causes of runtime issues (blank completions, misaligned role handling, or tokenisation failures) and provides actionable remediation guidance.
-=======
-
-## Validation & Troubleshooting
-
-Every download is verified to ensure files are present and complete before an entry is stored in the registry. The generated directories include all artefacts required by the serving helpers:
-
-- **Core configs**: `config.json` and `tokenizer_config.json`
-- **Tokenizer assets**: either `tokenizer.json` or `tokenizer.model`
-- **Serving aids**: `generation_config.json`, `chat_template.json`, and quantisation descriptors when the upstream repository ships them
-- **Weights**: at least one `.safetensors`, `.bin`, `.pt`, `.awq`, or `.gguf` shard
-
-If any file fails to download, the downloader aborts with a verification error so you can retry without registering a broken model. The [LMDeploy helper](../scripts/start_lmdeploy_server.py) performs an additional sanity check when you launch the server, warning about missing chat templates or generation configs before it starts. This mirrors the most common causes of runtime issues (blank completions, misaligned role handling, or tokenisation failures) and provides actionable remediation guidance.
-
->>>>>>> 17913e50
+
 
 ## Commands
 
