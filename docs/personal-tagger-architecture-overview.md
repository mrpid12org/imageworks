--- conflicted
+++ resolved
@@ -18,13 +18,12 @@
 
 This separation ensures the tagger can target local GPU servers, remote inference stacks, or hosted APIs interchangeably. The downloader therefore runs *before* the personal tagger when you host models yourself, but the tagger can also point at existing infrastructure where the models are already available.
 
-<<<<<<< HEAD
+
 ## Logging & Observability
 
 Running `imageworks-personal-tagger` writes a full execution trace to `logs/personal_tagger.log` (or a custom directory specified via `IMAGEWORKS_LOG_DIR`). The CLI announces the log path during start-up and all pipeline stages emit structured INFO/WARN entries alongside the interactive console output. Companion utilities follow the same convention—for example `imageworks-download` records to `logs/model_downloader.log` and the LMDeploy launcher writes to `logs/lmdeploy_server.log`—so it is easy to correlate activity across modules when troubleshooting a tagging workflow.
 
-=======
->>>>>>> 5f05a584
+
 ## Core System Architecture
 
 The Personal Tagger is built as a **modular, pipeline-based system** with clear separation of concerns across multiple layers:
@@ -205,12 +204,11 @@
 - Automatically resolves the default Qwen2.5-VL AWQ checkpoint under
   `$IMAGEWORKS_MODEL_ROOT/weights/qwen-vl/Qwen2.5-VL-7B-Instruct-AWQ`, matching
   the Model Downloader's directory layout.
-<<<<<<< HEAD
+
 - Performs pre-flight validation of the model directory, failing fast when
   `config.json`, tokenizer assets, or other critical metadata are missing and
   surfacing actionable warnings for absent chat templates or generation configs.
-=======
->>>>>>> 5f05a584
+
 
 #### vLLM Server (`start_vllm_server.py`)
 **Purpose**: Launches vLLM servers with advanced parallelization support.
