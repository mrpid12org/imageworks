#!/usr/bin/env python3
"""Helper script to launch an LMDeploy OpenAI-compatible server.

The script defaults to the Qwen2.5-VL-7B vision-language model and enables
PyTorch eager mode to avoid CUDA Graph allocations (lower VRAM footprint).
Adjust arguments as needed for alternative deployments.
"""

from __future__ import annotations

import argparse
import logging
import os
import shutil
import subprocess
import sys
from pathlib import Path
from typing import List, Mapping, Optional
<<<<<<< HEAD
=======


PROJECT_ROOT = Path(__file__).resolve().parents[1]
SRC_ROOT = PROJECT_ROOT / "src"
if str(SRC_ROOT) not in sys.path:
    sys.path.insert(0, str(SRC_ROOT))

from imageworks.logging_utils import configure_logging

>>>>>>> f3db858a

DEFAULT_MODEL_NAME = "Qwen2.5-VL-7B-AWQ"
DEFAULT_MODEL_REPO = Path("qwen-vl") / "Qwen2.5-VL-7B-Instruct-AWQ"

<<<<<<< HEAD
=======

LOG_PATH = configure_logging("lmdeploy_server")
logger = logging.getLogger(__name__)
logger.info("LMDeploy startup logging initialised → %s", LOG_PATH)

>>>>>>> f3db858a
ESSENTIAL_FILES = ("config.json", "tokenizer_config.json")
TOKENIZER_ALTERNATIVES = ("tokenizer.json", "tokenizer.model")
SUPPORTING_FILES = (
    "generation_config.json",
    "chat_template.json",
    "quantization_config.json",
)
WEIGHT_GLOBS = ("*.safetensors", "*.bin", "*.pt", "*.awq", "*.gguf")


def validate_model_directory(model_path: Path) -> List[str]:
    """Validate that essential model assets exist before launching LMDeploy.

    Returns a list of warning messages for optional-but-recommended files that are
    missing. Raises ``FileNotFoundError`` if the directory itself is absent and
    ``RuntimeError`` when required assets are missing.
    """

    if not model_path.exists():
        raise FileNotFoundError(
            f"Model path '{model_path}' does not exist. Use --model-path to point to a valid directory."
        )

    if not model_path.is_dir():
        raise RuntimeError(
            f"Model path '{model_path}' is not a directory. Provide a directory that contains the exported weights."
        )

    missing_required: List[str] = []
    for filename in ESSENTIAL_FILES:
        candidate = model_path / filename
        if not candidate.is_file():
            missing_required.append(filename)

    if not any((model_path / alt).is_file() for alt in TOKENIZER_ALTERNATIVES):
        missing_required.append("tokenizer.json or tokenizer.model")

    if missing_required:
        raise RuntimeError(
            "Missing required model files: " + ", ".join(missing_required)
        )

    warnings: List[str] = []
    for filename in SUPPORTING_FILES:
        if not (model_path / filename).is_file():
            warnings.append(
                f"Optional file '{filename}' not found — responses may be degraded or require manual template overrides."
            )

    if not any(model_path.glob(pattern) for pattern in WEIGHT_GLOBS):
        warnings.append(
            "No weight files detected (*.safetensors/*.bin/*.pt). Ensure the download completed successfully."
        )

    return warnings


<<<<<<< HEAD
=======

>>>>>>> f3db858a
def resolve_default_model_root(
    env: Optional[Mapping[str, str]] = None,
    home: Optional[Path] = None,
) -> Path:
    """Resolve the base weights directory used for LMDeploy models.

    When ``IMAGEWORKS_MODEL_ROOT`` points at the ``weights`` directory (the
    default behaviour of the model downloader), use it verbatim. Otherwise append
    a ``weights`` suffix so both ``~/ai-models`` and ``~/ai-models/weights`` work
    without additional flags.
    """

    environ = env or os.environ
    candidate = environ.get("IMAGEWORKS_MODEL_ROOT")
    if candidate:
        root = Path(candidate).expanduser()
        if root.name.lower() == "weights":
            return root
        return root / "weights"

    base_home = home or Path.home()
    return base_home / "ai-models" / "weights"


def resolve_default_model_path(
    env: Optional[Mapping[str, str]] = None,
    home: Optional[Path] = None,
) -> Path:
    """Return the default path to the bundled Qwen AWQ checkpoint."""

    return resolve_default_model_root(env=env, home=home) / DEFAULT_MODEL_REPO


def build_command(args: argparse.Namespace) -> List[str]:
    """Construct the lmdeploy CLI command."""

    resolved_path = args.model_path or str(resolve_default_model_path())
    model_path = Path(resolved_path).expanduser()
    command = [
        "lmdeploy",
        "serve",
        "api_server",
        str(model_path),
        "--server-name",
        args.host,
        "--server-port",
        str(args.port),
        "--model-name",
        args.model_name,
        "--backend",
        args.backend,
        "--device",
        args.device,
    ]

    if args.vision_max_batch_size is not None:
        command.extend(
            [
                "--vision-max-batch-size",
                str(args.vision_max_batch_size),
            ]
        )

    if args.max_batch_size is not None:
        command.extend(["--max-batch-size", str(args.max_batch_size)])

    if args.eager:
        command.append("--eager-mode")

    if args.disable_fastapi_docs:
        command.append("--disable-fastapi-docs")

    if args.api_keys:
        command.extend(["--api-keys", args.api_keys])

    if args.extra:
        command.extend(args.extra)

    return command


def start_server() -> None:
    parser = argparse.ArgumentParser(
        description="Start an LMDeploy OpenAI-compatible API server",
        formatter_class=argparse.ArgumentDefaultsHelpFormatter,
    )
    default_path = resolve_default_model_path()
    parser.add_argument(
        "--model-path",
        default=None,
        help=(
            "HuggingFace repo or local path to the model weights "
            f"(defaults to {default_path})"
        ),
    )
    parser.add_argument(
        "--model-name",
        default=DEFAULT_MODEL_NAME,
        help="Model identifier exposed to the OpenAI API",
    )
    parser.add_argument(
        "--host",
        default="0.0.0.0",
        help="Host interface for the server",
    )
    parser.add_argument(
        "--port",
        type=int,
        default=23333,
        help="Port for the API server",
    )
    parser.add_argument(
        "--backend",
        default="pytorch",
        choices=["pytorch", "turbomind"],
        help="Inference backend to use",
    )
    parser.add_argument(
        "--device",
        default="cuda",
        help="Target device for inference (e.g. cuda, cuda:0, cpu)",
    )
    parser.add_argument(
        "--vision-max-batch-size",
        type=int,
        default=1,
        help="Maximum batch size for vision inputs",
    )
    parser.add_argument(
        "--max-batch-size",
        type=int,
        default=None,
        help="Override LMDeploy max batch size",
    )
    parser.add_argument(
        "--eager",
        dest="eager",
        action="store_true",
        help="Enable eager mode (disables CUDA Graphs to reduce VRAM usage)",
    )
    parser.add_argument(
        "--no-eager",
        dest="eager",
        action="store_false",
        help="Disable eager mode",
    )
    parser.set_defaults(eager=True)
    parser.add_argument(
        "--disable-fastapi-docs",
        action="store_true",
        help="Disable FastAPI OpenAPI/Swagger endpoints",
    )
    parser.add_argument(
        "--api-keys",
        default=None,
        help="Comma-separated API keys for authentication",
    )
    parser.add_argument(
        "extra",
        nargs=argparse.REMAINDER,
        help="Additional arguments forwarded to lmdeploy",
    )

    args = parser.parse_args()
    if args.model_path is None:
        args.model_path = str(default_path)

<<<<<<< HEAD
=======

>>>>>>> f3db858a
    model_path = Path(args.model_path).expanduser()
    try:
        warnings = validate_model_directory(model_path)
    except FileNotFoundError as exc:
<<<<<<< HEAD
        sys.stderr.write(f"❌ {exc}\n")
        sys.exit(2)
    except RuntimeError as exc:
        sys.stderr.write(
            "❌ Missing critical model assets detected.\n"
            f"   {exc}\n"
            "   Ensure the downloader completed successfully or copy the files manually.\n"
=======
        logger.error("❌ %s", exc)
        sys.exit(2)
    except RuntimeError as exc:
        logger.error(
            "❌ Missing critical model assets detected. %s. Ensure the downloader completed successfully or copy the files manually.",
            exc,
>>>>>>> f3db858a
        )
        sys.exit(2)

    if warnings:
        for warning in warnings:
<<<<<<< HEAD
            sys.stderr.write(f"⚠️  {warning}\n")

    args.model_path = str(model_path)
=======
            logger.warning("⚠️  %s", warning)

    args.model_path = str(model_path)

>>>>>>> f3db858a

    if shutil.which("lmdeploy") is None:
        logger.error(
            "lmdeploy CLI not found. Install via 'uv add lmdeploy' or 'pip install lmdeploy'."
        )
        sys.exit(1)

    command = build_command(args)
    logger.info("🚀 Launching LMDeploy server with command: %s", " ".join(command))

    try:
        subprocess.run(command, check=True)
    except subprocess.CalledProcessError as exc:
        logger.error("LMDeploy server exited with status %s", exc.returncode)
        sys.exit(exc.returncode)


if __name__ == "__main__":
    start_server()<|MERGE_RESOLUTION|>--- conflicted
+++ resolved
@@ -16,30 +16,14 @@
 import sys
 from pathlib import Path
 from typing import List, Mapping, Optional
-<<<<<<< HEAD
-=======
-
-
-PROJECT_ROOT = Path(__file__).resolve().parents[1]
-SRC_ROOT = PROJECT_ROOT / "src"
-if str(SRC_ROOT) not in sys.path:
-    sys.path.insert(0, str(SRC_ROOT))
-
-from imageworks.logging_utils import configure_logging
-
->>>>>>> f3db858a
+
+
 
 DEFAULT_MODEL_NAME = "Qwen2.5-VL-7B-AWQ"
 DEFAULT_MODEL_REPO = Path("qwen-vl") / "Qwen2.5-VL-7B-Instruct-AWQ"
 
-<<<<<<< HEAD
-=======
-
-LOG_PATH = configure_logging("lmdeploy_server")
-logger = logging.getLogger(__name__)
-logger.info("LMDeploy startup logging initialised → %s", LOG_PATH)
-
->>>>>>> f3db858a
+
+
 ESSENTIAL_FILES = ("config.json", "tokenizer_config.json")
 TOKENIZER_ALTERNATIVES = ("tokenizer.json", "tokenizer.model")
 SUPPORTING_FILES = (
@@ -97,10 +81,8 @@
     return warnings
 
 
-<<<<<<< HEAD
-=======
-
->>>>>>> f3db858a
+
+
 def resolve_default_model_root(
     env: Optional[Mapping[str, str]] = None,
     home: Optional[Path] = None,
@@ -268,15 +250,12 @@
     if args.model_path is None:
         args.model_path = str(default_path)
 
-<<<<<<< HEAD
-=======
-
->>>>>>> f3db858a
+
     model_path = Path(args.model_path).expanduser()
     try:
         warnings = validate_model_directory(model_path)
     except FileNotFoundError as exc:
-<<<<<<< HEAD
+
         sys.stderr.write(f"❌ {exc}\n")
         sys.exit(2)
     except RuntimeError as exc:
@@ -284,29 +263,17 @@
             "❌ Missing critical model assets detected.\n"
             f"   {exc}\n"
             "   Ensure the downloader completed successfully or copy the files manually.\n"
-=======
-        logger.error("❌ %s", exc)
-        sys.exit(2)
-    except RuntimeError as exc:
-        logger.error(
-            "❌ Missing critical model assets detected. %s. Ensure the downloader completed successfully or copy the files manually.",
-            exc,
->>>>>>> f3db858a
+
         )
         sys.exit(2)
 
     if warnings:
         for warning in warnings:
-<<<<<<< HEAD
+
             sys.stderr.write(f"⚠️  {warning}\n")
 
     args.model_path = str(model_path)
-=======
-            logger.warning("⚠️  %s", warning)
-
-    args.model_path = str(model_path)
-
->>>>>>> f3db858a
+
 
     if shutil.which("lmdeploy") is None:
         logger.error(
