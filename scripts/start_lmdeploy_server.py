--- conflicted
+++ resolved
@@ -16,7 +16,7 @@
 import sys
 from pathlib import Path
 from typing import List, Mapping, Optional
-<<<<<<< HEAD
+
 
 PROJECT_ROOT = Path(__file__).resolve().parents[1]
 SRC_ROOT = PROJECT_ROOT / "src"
@@ -24,13 +24,12 @@
     sys.path.insert(0, str(SRC_ROOT))
 
 from imageworks.logging_utils import configure_logging
-=======
->>>>>>> 5f05a584
+
 
 DEFAULT_MODEL_NAME = "Qwen2.5-VL-7B-AWQ"
 DEFAULT_MODEL_REPO = Path("qwen-vl") / "Qwen2.5-VL-7B-Instruct-AWQ"
 
-<<<<<<< HEAD
+
 LOG_PATH = configure_logging("lmdeploy_server")
 logger = logging.getLogger(__name__)
 logger.info("LMDeploy startup logging initialised → %s", LOG_PATH)
@@ -91,8 +90,7 @@
 
     return warnings
 
-=======
->>>>>>> 5f05a584
+
 
 def resolve_default_model_root(
     env: Optional[Mapping[str, str]] = None,
@@ -260,7 +258,7 @@
     args = parser.parse_args()
     if args.model_path is None:
         args.model_path = str(default_path)
-<<<<<<< HEAD
+
 
     model_path = Path(args.model_path).expanduser()
     try:
@@ -280,8 +278,7 @@
             logger.warning("⚠️  %s", warning)
 
     args.model_path = str(model_path)
-=======
->>>>>>> 5f05a584
+
 
     if shutil.which("lmdeploy") is None:
         logger.error(
