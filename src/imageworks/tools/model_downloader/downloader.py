--- conflicted
+++ resolved
@@ -221,10 +221,7 @@
         owner = analysis.repository.owner
         repo_name = analysis.repository.repo
         repository_id = f"{owner}/{repo_name}"
-<<<<<<< HEAD
-=======
-
->>>>>>> f3db858a
+
         branch = analysis.repository.branch or "main"
         storage_repo_name = (
             repo_name if branch == "main" else f"{repo_name}@{branch.replace('/', '_')}"
@@ -233,10 +230,7 @@
             repository_id if branch == "main" else f"{repository_id}@{branch}"
         )
 
-<<<<<<< HEAD
-=======
-
->>>>>>> f3db858a
+
         # Normalise format preferences – accept single strings from callers
         preferred_formats: Optional[List[str]]
         if isinstance(format_preference, str):
@@ -322,10 +316,7 @@
                     base_dir = self.config.linux_wsl.root / "weights"
                 else:
                     base_dir = self.config.windows_lmstudio.root
-<<<<<<< HEAD
-=======
-
->>>>>>> f3db858a
+
                 target_dir = base_dir / owner / storage_repo_name
             else:
                 target_dir = (
@@ -337,10 +328,7 @@
             target_dir = self.config.get_target_directory(
                 primary_format,
                 storage_repo_name,
-<<<<<<< HEAD
-=======
-
->>>>>>> f3db858a
+
                 publisher=owner,
             )
 
@@ -552,17 +540,11 @@
             if delete_files and entry.path.exists():
                 try:
                     shutil.rmtree(entry.path)
-<<<<<<< HEAD
+
                     print(f"🗑️  Deleted files: {entry.path}")
                 except Exception as e:
                     print(f"⚠️  Could not delete files: {e}")
-=======
-
-                    self._log(f"🗑️  Deleted files: {entry.path}")
-                except Exception as e:
-                    self._log(f"⚠️  Could not delete files: {e}", level=logging.WARNING)
-
->>>>>>> f3db858a
+
                     return False
 
         return success
