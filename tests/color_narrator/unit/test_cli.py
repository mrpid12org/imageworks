"""Tests for color-narrator CLI functionality.

Tests CLI command parsing, parameter validation, dry-run mode,
and integration with core processing modules.
"""

import json
import pytest
import typer
from pathlib import Path
from typer.testing import CliRunner
from unittest.mock import patch, MagicMock

from imageworks.apps.color_narrator.core.data_loader import ColorNarratorItem
from imageworks.apps.color_narrator.core.narrator import ProcessingResult
from imageworks.apps.color_narrator.core.vlm import VLMBackend, VLMResponse

from imageworks.apps.color_narrator.cli import main as cli_main
from imageworks.apps.color_narrator.cli.main import app


class TestColorNarratorCLI:
    """Test cases for color-narrator CLI commands."""

    @pytest.fixture
    def cli_runner(self):
        """Create CLI test runner."""
        return CliRunner()

    @pytest.fixture
    def temp_dirs(self, tmp_path):
        """Create temporary directories for CLI testing."""
        images_dir = tmp_path / "images"
        overlays_dir = tmp_path / "overlays"
        images_dir.mkdir()
        overlays_dir.mkdir()

        mono_jsonl = tmp_path / "mono.jsonl"
        mono_jsonl.write_text('{"filename": "test.jpg", "contamination_level": 0.5}\n')

        return {
            "images_dir": images_dir,
            "overlays_dir": overlays_dir,
            "mono_jsonl": mono_jsonl,
        }

    @pytest.fixture
    def invoke_narrate(self, cli_runner):
        """Helper to invoke the narrate command with patched dependencies."""

        def _invoke(args, config=None, process_results=None):
            config = config or {}
            default_results = Path("tests/test_output/test_cli_results.jsonl")
            config.setdefault("narrate_results_path", str(default_results))
            default_results.parent.mkdir(parents=True, exist_ok=True)
            if process_results is None:
                process_results = []

            summary_path = Path("tests/test_output/test_cli_summary.md")
            summary_path.parent.mkdir(parents=True, exist_ok=True)
            args_with_summary = list(args)
            if "--summary" not in args_with_summary and "-s" not in args_with_summary:
                args_with_summary.extend(["--summary", str(summary_path)])

            # Ensure tests use deterministic sample assets
            if not any(arg in args_with_summary for arg in {"--debug", "--no-debug"}):
                args_with_summary.append("--debug")

            with (
                patch(
                    "imageworks.apps.color_narrator.cli.main.load_config",
                    return_value=config,
                ),
                patch(
                    "imageworks.apps.color_narrator.cli.main.ColorNarrator"
                ) as mock_narrator,
            ):
                instance = mock_narrator.return_value
                instance.metadata_writer = MagicMock()
                instance.metadata_writer.backup_original = True
                instance.process_all.return_value = process_results

                return cli_runner.invoke(app, ["narrate", *args_with_summary])

        return _invoke

    def test_cli_app_help(self, cli_runner):
        """Test CLI app help message."""
        result = cli_runner.invoke(app, ["--help"])

        assert result.exit_code == 0
        assert "Color-Narrator" in result.output
        assert "VLM-guided color localization" in result.output
        assert "compare-prompts" in result.output

    def test_narrate_command_help(self, cli_runner):
        """Test narrate command help message."""
        result = cli_runner.invoke(app, ["narrate", "--help"])

        assert result.exit_code == 0
        assert "Generate colour narration metadata" in result.output
        assert "--images" in result.output
        assert "--overlays" in result.output
        assert "--mono-jsonl" in result.output
        assert "--batch-size" in result.output
        assert "--no-meta" in result.output
        assert "--results-json" in result.output
        assert "--debug" in result.output
        assert "--vlm-backend" in result.output

    def test_validate_command_help(self, cli_runner):
        """Test validate command help message."""
        result = cli_runner.invoke(app, ["validate", "--help"])

        assert result.exit_code == 0
        assert "Validate existing color narrations" in result.output
        assert "--images" in result.output
        assert "--mono-jsonl" in result.output

    def test_narrate_command_basic_execution(self, temp_dirs, invoke_narrate):
        """Test basic narrate command execution (skeleton implementation)."""
        result = invoke_narrate(
            [
                "--images",
                str(temp_dirs["images_dir"]),
                "--overlays",
                str(temp_dirs["overlays_dir"]),
                "--mono-jsonl",
                str(temp_dirs["mono_jsonl"]),
            ]
        )

        assert result.exit_code == 0
        assert "Color Narrator — generating competition metadata" in result.output
        assert "✅ Color narration complete" in result.output

    def test_narrate_command_no_meta(self, temp_dirs, invoke_narrate):
        """Test narrate command with no-meta flag."""
        result = invoke_narrate(
            [
                "--images",
                str(temp_dirs["images_dir"]),
                "--overlays",
                str(temp_dirs["overlays_dir"]),
                "--mono-jsonl",
                str(temp_dirs["mono_jsonl"]),
                "--no-meta",
            ]
        )

        assert result.exit_code == 0
        assert "🔍 No-meta mode: files will not be modified" in result.output

    def test_narrate_command_with_batch_size(self, temp_dirs, invoke_narrate):
        """Test narrate command with custom batch size."""
        result = invoke_narrate(
            [
                "--images",
                str(temp_dirs["images_dir"]),
                "--overlays",
                str(temp_dirs["overlays_dir"]),
                "--mono-jsonl",
                str(temp_dirs["mono_jsonl"]),
                "--batch-size",
                "8",
            ]
        )

        assert result.exit_code == 0
        assert "🧮 Batch size: 8" in result.output

    def test_narrate_command_with_debug(self, temp_dirs, invoke_narrate):
        """Test narrate command with debug flag."""
        result = invoke_narrate(
            [
                "--images",
                str(temp_dirs["images_dir"]),
                "--overlays",
                str(temp_dirs["overlays_dir"]),
                "--mono-jsonl",
                str(temp_dirs["mono_jsonl"]),
                "--debug",
            ]
        )

        assert result.exit_code == 0
        assert "Color Narrator — generating competition metadata" in result.output

    def test_narrate_writes_results_json(self, temp_dirs, invoke_narrate, tmp_path):
        """Test that narrate writes JSONL results with prompt information."""

        results_path = tmp_path / "narrate_results.jsonl"
        summary_path = tmp_path / "narrate_summary.md"

        process_results = [
            ProcessingResult(
                item=ColorNarratorItem(
                    image_path=temp_dirs["images_dir"] / "test1.jpg",
                    overlay_path=temp_dirs["overlays_dir"] / "test1.png",
                    mono_data={"verdict": "fail", "mode": "toned"},
                ),
                vlm_response=VLMResponse(
                    description="Sample narration",
                    confidence=0.9,
                    color_regions=["test"],
                    processing_time=1.2,
                ),
                metadata_written=False,
                error=None,
                processing_time=1.2,
            )
        ]

        result = invoke_narrate(
            [
                "--images",
                str(temp_dirs["images_dir"]),
                "--overlays",
                str(temp_dirs["overlays_dir"]),
                "--mono-jsonl",
                str(temp_dirs["mono_jsonl"]),
                "--summary",
                str(summary_path),
                "--results-json",
                str(results_path),
            ],
            process_results=process_results,
        )

        assert result.exit_code == 0
        assert results_path.exists()
        content = results_path.read_text(encoding="utf-8").strip()
        assert content, "Results JSONL should not be empty"
        record = json.loads(content.splitlines()[0])
        assert record["prompt_id"] is not None
        assert record["vlm_model"]

    def test_validate_command_basic_execution(self, cli_runner, temp_dirs):
        """Test basic validate command execution (skeleton implementation)."""
        result = cli_runner.invoke(
            app,
            [
                "validate",
                "--images",
                str(temp_dirs["images_dir"]),
                "--mono-jsonl",
                str(temp_dirs["mono_jsonl"]),
            ],
        )

        assert result.exit_code == 0
        assert "🔍 Color-Narrator - Validate command" in result.output
        assert "✅ Validation complete" in result.output

    def test_narrate_command_no_arguments(self, invoke_narrate):
        """Test narrate command with no arguments (uses debug fallback data)."""
        result = invoke_narrate([])

        assert result.exit_code == 0
        assert "Color Narrator — generating competition metadata" in result.output

    def test_validate_command_no_arguments(self, cli_runner):
<<<<<<< HEAD
        """Validate should succeed gracefully when defaults are missing."""
=======
        """Validate should succeed using default configuration when no paths provided."""
>>>>>>> 724a0d48
        result = cli_runner.invoke(app, ["validate"])

        assert result.exit_code == 0
        assert "🔍 Color-Narrator - Validate command" in result.output
        assert "✅ Validation complete" in result.output

    def test_narrate_command_short_flags(self, temp_dirs, invoke_narrate):
        """Test narrate command with short flag variants."""
        result = invoke_narrate(
            [
                "-i",
                str(temp_dirs["images_dir"]),
                "-o",
                str(temp_dirs["overlays_dir"]),
                "-j",
                str(temp_dirs["mono_jsonl"]),
                "-b",
                "2",
            ]
        )

        assert result.exit_code == 0
        assert "🧮 Batch size: 2" in result.output
        assert "Summary: FAIL=0  QUERY=0  TOTAL=0" in result.output

    def test_validate_command_short_flags(self, cli_runner, temp_dirs):
        """Test validate command with short flag variants."""
        result = cli_runner.invoke(
            app,
            [
                "validate",
                "-i",
                str(temp_dirs["images_dir"]),
                "-j",
                str(temp_dirs["mono_jsonl"]),
            ],
        )

        assert result.exit_code == 0
        assert "🔍 Color-Narrator - Validate command" in result.output

    def test_invalid_command(self, cli_runner):
        """Test invalid command handling."""
        result = cli_runner.invoke(app, ["invalid-command"])

        assert result.exit_code != 0
        # Typer will show usage/error message for invalid commands

    def test_narrate_command_pathlib_conversion(self, temp_dirs, invoke_narrate):
        """Test that string paths are properly converted to Path objects."""
        result = invoke_narrate(
            [
                "--images",
                str(temp_dirs["images_dir"]),
                "--overlays",
                str(temp_dirs["overlays_dir"]),
                "--mono-jsonl",
                str(temp_dirs["mono_jsonl"]),
            ]
        )

        assert result.exit_code == 0
        assert "Summary: FAIL=0  QUERY=0  TOTAL=0" in result.output

    def test_app_direct_execution(self):
        """Test app can be executed directly."""
        # Test that the app can be called (this simulates python -m ... execution)
        assert app is not None
        assert isinstance(app, typer.Typer)

    def test_command_descriptions_present(self, cli_runner):
        """Test that commands have proper descriptions."""
        # Test narrate command has description
        result = cli_runner.invoke(app, ["narrate", "--help"])
        assert "Generate colour narration metadata" in result.output

        # Test validate command has description
        result = cli_runner.invoke(app, ["validate", "--help"])
        assert "Validate existing color narrations" in result.output

    def test_command_examples_present(self, cli_runner):
        """Test that commands include usage examples."""
        result = cli_runner.invoke(app, ["narrate", "--help"])

        # Check for example usage
        assert "Examples:" in result.output
        assert "imageworks-color-narrator narrate" in result.output

    @pytest.mark.parametrize("flag", ["--no-meta", "--debug"])
    def test_boolean_flags(self, temp_dirs, flag, invoke_narrate):
        """Test boolean flag handling."""
        result = invoke_narrate(
            [
                "--images",
                str(temp_dirs["images_dir"]),
                "--overlays",
                str(temp_dirs["overlays_dir"]),
                "--mono-jsonl",
                str(temp_dirs["mono_jsonl"]),
                flag,
            ]
        )

        assert result.exit_code == 0
        if flag == "--dry-run":
            assert "🔍 Dry run mode: no files will be modified" in result.output
        assert "Summary: FAIL=0  QUERY=0  TOTAL=0" in result.output

    def test_batch_size_validation(self, temp_dirs, invoke_narrate, cli_runner):
        """Test batch size parameter validation."""
        # Valid batch size
        result = invoke_narrate(
            [
                "--batch-size",
                "4",
                "--images",
                str(temp_dirs["images_dir"]),
                "--overlays",
                str(temp_dirs["overlays_dir"]),
                "--mono-jsonl",
                str(temp_dirs["mono_jsonl"]),
            ]
        )
        assert result.exit_code == 0
        assert "Summary: FAIL=0  QUERY=0  TOTAL=0" in result.output

        # Invalid batch size (should be handled by typer)
        result = cli_runner.invoke(app, ["narrate", "--batch-size", "invalid"])
        assert result.exit_code != 0


class TestVLMConfigResolution:
    """Tests for resolving runtime VLM settings."""

    def test_resolve_lmdeploy_overrides(self):
        cfg = {
            "vlm_backend": "vllm",
            "vlm_lmdeploy_base_url": "http://custom:23333/v1",
            "vlm_lmdeploy_model": "custom/lmdeploy",
            "vlm_lmdeploy_api_key": "token",
        }

        (
            backend,
            base_url,
            model,
            timeout,
            api_key,
            options,
        ) = cli_main._resolve_vlm_runtime_settings(
            cfg,
            backend="lmdeploy",
            timeout=300,
        )

        assert backend is VLMBackend.LMDEPLOY
        assert base_url == "http://custom:23333/v1"
        assert model == "custom/lmdeploy"
        assert api_key == "token"
        assert timeout == 300
        assert options is None

    def test_resolve_defaults(self):
        cfg = {}

        (
            backend,
            base_url,
            model,
            timeout,
            api_key,
            options,
        ) = cli_main._resolve_vlm_runtime_settings(cfg)

        assert backend is VLMBackend.LMDEPLOY
        assert base_url == "http://localhost:24001/v1"
        assert model == "Qwen2.5-VL-7B-AWQ"
        assert timeout == cli_main.DEFAULT_VLM_SETTINGS[VLMBackend.LMDEPLOY]["timeout"]
        assert api_key == "EMPTY"
        assert options is None<|MERGE_RESOLUTION|>--- conflicted
+++ resolved
@@ -260,11 +260,7 @@
         assert "Color Narrator — generating competition metadata" in result.output
 
     def test_validate_command_no_arguments(self, cli_runner):
-<<<<<<< HEAD
-        """Validate should succeed gracefully when defaults are missing."""
-=======
         """Validate should succeed using default configuration when no paths provided."""
->>>>>>> 724a0d48
         result = cli_runner.invoke(app, ["validate"])
 
         assert result.exit_code == 0
